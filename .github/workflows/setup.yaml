--- conflicted
+++ resolved
@@ -67,14 +67,9 @@
         git rm CNAME action.yml
         git rm _notebooks/2020-02-21-introducing-fastpages.ipynb
         git rm .github/workflows/chatops.yaml
-<<<<<<< HEAD
-        git rm -rf .github/ISSUE_TEMPLATE
-        git add _config.yml README.md _action_files/settings.ini
-=======
         git rm .github/ISSUE_TEMPLATE/bug.md
         git rm .github/ISSUE_TEMPLATE/feature_request.md
         git add _config.yml README.md _fastpages_docs/ _action_files/settings.ini
->>>>>>> 89baaac2
         git commit -m'setup repo'
         git push -f --set-upstream origin fastpages-automated-setup
       env: 
